<project xmlns="http://maven.apache.org/POM/4.0.0" xmlns:xsi="http://www.w3.org/2001/XMLSchema-instance" xsi:schemaLocation="http://maven.apache.org/POM/4.0.0 http://maven.apache.org/xsd/maven-4.0.0.xsd">
  <modelVersion>4.0.0</modelVersion>

  <!-- ============================================== -->
  <!-- Configuration -->
  <!-- ============================================== -->

  <groupId>org.whiley</groupId>
  <artifactId>wy2boogie</artifactId>
  <version>0.4.2</version>
  <packaging>jar</packaging>

  <licenses>
    <license>
      <name>Apache License, Version 2.0</name>
      <distribution>repo</distribution>
    </license>
  </licenses>

  <!-- ============================================== -->
  <!-- Description -->
  <!-- ============================================== -->

  <name>Whiley2Boogie Compiler (Wy2Boogie)</name>
  <description>The Whiley2Boogie Compiler is responsible for translating Whiley Intermediate Language (WyIL) files into Boogie (an intermediate verification language).</description>

  <url>http://whiley.org</url>

  <scm>
    <url>https://github.com/utting/whiley2boogie</url>
    <connection>scm:git:https://github.com/utting/whiley2boogie</connection>
    <tag>master</tag>
  </scm>

  <developers>
    <developer>
      <id>utting</id>
      <name>Mark Utting</name>
      <email>utting@usc.edu.au</email>
      <url>http://www.usc.edu.au/explore/structure/faculty-of-arts-business-and-law/staff/dr-mark-utting</url>
    </developer>
  </developers>

  <!-- ============================================== -->
  <!-- Dependencies -->
  <!-- ============================================== -->

  <dependencies>
    <dependency>
      <groupId>org.whiley</groupId>
      <artifactId>wyc</artifactId>
<<<<<<< HEAD
      <version>0.5.2</version>
=======
      <version>0.5.3</version>
>>>>>>> 0c230a00
    </dependency>
    <dependency>
      <groupId>junit</groupId>
      <artifactId>junit</artifactId>
      <version>4.12</version>
      <scope>test</scope>
    </dependency>
  </dependencies>


  <!-- ============================================== -->
  <!-- Deployment -->
  <!-- ============================================== -->

  <distributionManagement>
    <snapshotRepository>
      <id>ossrh</id>
      <url>https://oss.sonatype.org/content/repositories/snapshots</url>
    </snapshotRepository>
    <repository>
      <id>ossrh</id>
      <url>https://oss.sonatype.org/service/local/staging/deploy/maven2/</url>
    </repository>
  </distributionManagement>

  <!-- ============================================== -->
  <!-- Build Config -->
  <!-- ============================================== -->

  <build>
    <plugins>
      <plugin>
	<groupId>org.apache.maven.plugins</groupId>
	<artifactId>maven-compiler-plugin</artifactId>
	<version>3.5.1</version>
	<configuration>
          <source>1.8</source>
          <target>1.8</target>
	</configuration>
      </plugin>

      <!-- ============================================== -->
      <!-- Testing -->
      <!-- ============================================== -->

      <!-- ============================================== -->
      <!-- Sources Attachment -->
      <!-- ============================================== -->

      <plugin>
	<groupId>org.apache.maven.plugins</groupId>
	<artifactId>maven-source-plugin</artifactId>
	<version>2.2.1</version>
	<executions>
          <execution>
            <id>attach-sources</id>
            <goals>
              <goal>jar-no-fork</goal>
            </goals>
          </execution>
	</executions>
      </plugin>

      <!-- ============================================== -->
      <!-- JavaDoc Attachment -->
      <!-- ============================================== -->

      <plugin>
	<groupId>org.apache.maven.plugins</groupId>
	<artifactId>maven-javadoc-plugin</artifactId>
	<version>2.9.1</version>
	<executions>
          <execution>
            <id>attach-javadocs</id>
            <goals>
              <goal>jar</goal>
            </goals>
	    <configuration>
              <additionalparam>-Xdoclint:none</additionalparam>
            </configuration>
          </execution>
	</executions>
      </plugin>

      <!-- ============================================== -->
      <!-- GPG Signing -->
      <!-- ============================================== -->

      <plugin>
	<groupId>org.apache.maven.plugins</groupId>
	<artifactId>maven-gpg-plugin</artifactId>
	<version>1.5</version>
	<executions>
          <execution>
            <id>sign-artifacts</id>
            <phase>verify</phase>
            <goals>
              <goal>sign</goal>
            </goals>
          </execution>
	</executions>
      </plugin>

      <!-- ============================================== -->
      <!-- Deployment -->
      <!-- ============================================== -->

      <plugin>
        <groupId>org.apache.maven.plugins</groupId>
        <artifactId>maven-release-plugin</artifactId>
        <version>2.5</version>
        <configuration>
          <useReleaseProfile>false</useReleaseProfile>
          <releaseProfiles>release</releaseProfiles>
          <goals>deploy</goals>
        </configuration>
      </plugin>

      <plugin>
	<groupId>org.sonatype.plugins</groupId>
	<artifactId>nexus-staging-maven-plugin</artifactId>
	<version>1.6.7</version>
	<extensions>true</extensions>
	<configuration>
	  <serverId>ossrh</serverId>
	  <nexusUrl>https://oss.sonatype.org/</nexusUrl>
	  <autoReleaseAfterClose>true</autoReleaseAfterClose>
	</configuration>
      </plugin>

    </plugins>
  </build>

</project>
<|MERGE_RESOLUTION|>--- conflicted
+++ resolved
@@ -49,11 +49,7 @@
     <dependency>
       <groupId>org.whiley</groupId>
       <artifactId>wyc</artifactId>
-<<<<<<< HEAD
-      <version>0.5.2</version>
-=======
       <version>0.5.3</version>
->>>>>>> 0c230a00
     </dependency>
     <dependency>
       <groupId>junit</groupId>
